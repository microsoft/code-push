﻿/// <reference path="../../definitions/generated/code-push.d.ts" />

import * as base64 from "base-64";
import * as chalk from "chalk";
import * as fs from "fs";
import * as moment from "moment";
var opener = require("opener");
import * as os from "os";
import * as path from "path";
var prompt = require("prompt");
import * as Q from "q";
import * as recursiveFs from "recursive-fs";
import * as semver from "semver";
import slash = require("slash");
var Table = require("cli-table");
import * as yazl from "yazl";
import wordwrap = require("wordwrap");

import * as cli from "../definitions/cli";
import { AcquisitionStatus } from "code-push/script/acquisition-sdk";
import { AccessKey, AccountManager, App, Deployment, DeploymentKey, DeploymentMetrics, Package, UpdateMetrics } from "code-push";
var packageJson = require("../package.json");
import Promise = Q.Promise;
var progress = require("progress");

var configFilePath: string = path.join(process.env.LOCALAPPDATA || process.env.HOME, ".code-push.config");
var userAgent: string = packageJson.name + "/" + packageJson.version;

<<<<<<< HEAD
interface ILegacyLoginConnectionInfo {
=======
const ACTIVE_METRICS_KEY: string = "Active";
const DOWNLOADED_METRICS_KEY: string = "Downloaded";

interface IStandardLoginConnectionInfo {
>>>>>>> c699e604
    accessKeyName: string;
    providerName: string;
    providerUniqueId: string;
    serverUrl: string;
}

interface ILoginConnectionInfo {
    accessKey: string;
    serverUrl: string;
}

interface IPackageFile {
    isTemporary: boolean;
    path: string;
}

export interface UpdateMetricsWithTotalActive extends UpdateMetrics {
    totalActive: number;
}

export interface PackageWithMetrics {
    metrics?: UpdateMetricsWithTotalActive;
}

export var sdk: AccountManager;
export var log = (message: string | Chalk.ChalkChain): void => console.log(message);

export var confirm = (): Promise<boolean> => {
    return Promise<boolean>((resolve, reject, notify): void => {
        prompt.message = "";
        prompt.delimiter = "";

        prompt.start();

        prompt.get({
            properties: {
                response: {
                    description: chalk.cyan("Are you sure? (Y/n):")
                }
            }
        }, (err: any, result: any): void => {
            if (!result.response || result.response === "" || result.response === "Y") {
                resolve(true);
            } else {
                if (result.response !== "n") console.log("Invalid response: \"" + result.response + "\"");
                resolve(false);
            }
        });
    });
}

function accessKeyAdd(command: cli.IAccessKeyAddCommand): Promise<void> {
    var hostname: string = os.hostname();
    return sdk.addAccessKey(hostname, command.description)
        .then((accessKey: AccessKey) => {
            log("Successfully created a new access key" + (command.description ? (" \"" + command.description + "\"") : "") + ": " + accessKey.name);
        });
}

function accessKeyList(command: cli.IAccessKeyListCommand): Promise<void> {
    throwForInvalidOutputFormat(command.format);

    return sdk.getAccessKeys()
        .then((accessKeys: AccessKey[]): void => {
            printAccessKeys(command.format, accessKeys);
        });
}

function accessKeyRemove(command: cli.IAccessKeyRemoveCommand): Promise<void> {
    if (command.accessKey === sdk.accessKey) {
        throw new Error("Cannot remove the access key for the current session. Please run 'code-push logout' if you would like to remove this access key.");
    } else {
        return getAccessKeyId(command.accessKey)
            .then((accessKeyId: string): Promise<void> => {
                throwForInvalidAccessKeyId(accessKeyId, command.accessKey);

                return confirm()
                    .then((wasConfirmed: boolean): Promise<void> => {
                        if (wasConfirmed) {
                            return sdk.removeAccessKey(accessKeyId)
                                .then((): void => {
                                    log("Successfully removed the \"" + command.accessKey + "\" access key.");
                                });
                        }

                        log("Access key removal cancelled.");
                    });
            });
    }
}

function appAdd(command: cli.IAppAddCommand): Promise<void> {
    return sdk.addApp(command.appName)
        .then((app: App): Promise<void> => {
            log("Successfully added the \"" + command.appName + "\" app, along with the following default deployments:");
            var deploymentListCommand: cli.IDeploymentListCommand = {
                type: cli.CommandType.deploymentList,
                appName: app.name,
                format: "table",
                displayKeys: true
            };
            return deploymentList(deploymentListCommand, /*showPackage=*/ false);
        });
}

function appList(command: cli.IAppListCommand): Promise<void> {
    throwForInvalidOutputFormat(command.format);
    var apps: App[];

    return sdk.getApps()
        .then((retrievedApps: App[]): Promise<string[][]> => {
            apps = retrievedApps;
            var deploymentListPromises: Promise<string[]>[] = apps.map((app: App) => {
                return sdk.getDeployments(app.id)
                    .then((deployments: Deployment[]) => {
                        var deploymentList: string[] = deployments
                            .map((deployment: Deployment) => deployment.name)
                            .sort((first: string, second: string) => {
                                return first.toLowerCase().localeCompare(second.toLowerCase());
                            });
                        return deploymentList;
                    });
            });
            return Q.all(deploymentListPromises);
        })
        .then((deploymentLists: string[][]): void => {
            printAppList(command.format, apps, deploymentLists);
        });
}

function appRemove(command: cli.IAppRemoveCommand): Promise<void> {
    return getAppId(command.appName)
        .then((appId: string): Promise<void> => {
            throwForInvalidAppId(appId, command.appName);

            return confirm()
                .then((wasConfirmed: boolean): Promise<void> => {
                    if (wasConfirmed) {
                        return sdk.removeApp(appId)
                            .then((): void => {
                                log("Successfully removed the \"" + command.appName + "\" app.");
                            });
                    }

                    log("App removal cancelled.");
                });
        });
}

function appRename(command: cli.IAppRenameCommand): Promise<void> {
    return getApp(command.currentAppName)
        .then((app: App): Promise<void> => {
            throwForInvalidApp(app, command.currentAppName);

            app.name = command.newAppName;

            return sdk.updateApp(app);
        })
        .then((): void => {
            log("Successfully renamed the \"" + command.currentAppName + "\" app to \"" + command.newAppName + "\".");
        });
}

function deleteConnectionInfoCache(): void {
    try {
        fs.unlinkSync(configFilePath);

        log("Successfully logged-out. The session token file located at " + chalk.cyan(configFilePath) + " has been deleted.\r\n");
    } catch (ex) {
    }
}

function deploymentAdd(command: cli.IDeploymentAddCommand): Promise<void> {
    return getAppId(command.appName)
        .then((appId: string): Promise<void> => {
            throwForInvalidAppId(appId, command.appName);

            return sdk.addDeployment(appId, command.deploymentName)
                .then((deployment: Deployment): Promise<DeploymentKey[]> => {
                    return sdk.getDeploymentKeys(appId, deployment.id);
                }).then((deploymentKeys: DeploymentKey[]) => {
                    log("Successfully added the \"" + command.deploymentName + "\" deployment with key \"" + deploymentKeys[0].key + "\" to the \"" + command.appName + "\" app.");
                });
        })
}

export var deploymentList = (command: cli.IDeploymentListCommand, showPackage: boolean = true): Promise<void> => {
    throwForInvalidOutputFormat(command.format);
    var theAppId: string;
    var deploymentKeyList: string[];
    var deployments: Deployment[];
    
    return getAppId(command.appName)
        .then((appId: string): Promise<Deployment[]> => {
            throwForInvalidAppId(appId, command.appName);
            theAppId = appId;

            return sdk.getDeployments(appId);
        })
        .then((retrievedDeployments: Deployment[]): Promise<void> => {
            deployments = retrievedDeployments;
            if (command.displayKeys) {  
                var deploymentKeyPromises: Promise<string>[] = deployments.map((deployment: Deployment) => {
                    return sdk.getDeploymentKeys(theAppId, deployment.id)
                        .then((deploymentKeys: DeploymentKey[]): string => {
                            return deploymentKeys[0].key;
                        });
                });
                
                return Q.all(deploymentKeyPromises)
                    .then((retrievedDeploymentKeyList: string[]) => {
                        deploymentKeyList = retrievedDeploymentKeyList;
                    });
            }
        })
        .then(() => {
            if (showPackage) {
                var metricsPromises: Promise<void>[] = deployments.map((deployment: Deployment) => {
                    if (deployment.package) {
                        return sdk.getDeploymentMetrics(theAppId, deployment.id)
                            .then((metrics: DeploymentMetrics): void => {
                                if (metrics[deployment.package.label]) {
                                    var totalActive: number = getTotalActiveFromDeploymentMetrics(metrics);
                                    (<PackageWithMetrics>(deployment.package)).metrics = {
                                        active: metrics[deployment.package.label].active,
                                        downloaded: metrics[deployment.package.label].downloaded,
                                        failed: metrics[deployment.package.label].failed,
                                        installed: metrics[deployment.package.label].installed,
                                        totalActive: totalActive
                                    };
                                }
                            });
                    } else {
                        return Q(<void>null);
                    }
                });
                
                return Q.all(metricsPromises);
            }
        })
        .then(() => {
            printDeploymentList(command, deployments, deploymentKeyList, showPackage);
        });
}

function deploymentRemove(command: cli.IDeploymentRemoveCommand): Promise<void> {
    return getAppId(command.appName)
        .then((appId: string): Promise<void> => {
            throwForInvalidAppId(appId, command.appName);

            return getDeploymentId(appId, command.deploymentName)
                .then((deploymentId: string): Promise<void> => {
                    throwForInvalidDeploymentId(deploymentId, command.deploymentName, command.appName);

                    return confirm()
                        .then((wasConfirmed: boolean): Promise<void> => {
                            if (wasConfirmed) {
                                return sdk.removeDeployment(appId, deploymentId)
                                    .then((): void => {
                                        log("Successfully removed the \"" + command.deploymentName + "\" deployment from the \"" + command.appName + "\" app.");
                                    })
                            }

                            log("Deployment removal cancelled.");
                        });
                });
        });
}

function deploymentRename(command: cli.IDeploymentRenameCommand): Promise<void> {
    return getAppId(command.appName)
        .then((appId: string): Promise<void> => {
            throwForInvalidAppId(appId, command.appName);

            return getDeployment(appId, command.currentDeploymentName)
                .then((deployment: Deployment): Promise<void> => {
                    throwForInvalidDeployment(deployment, command.currentDeploymentName, command.appName);

                    deployment.name = command.newDeploymentName;

                    return sdk.updateDeployment(appId, deployment);
                })
                .then((): void => {
                    log("Successfully renamed the \"" + command.currentDeploymentName + "\" deployment to \"" + command.newDeploymentName + "\" for the \"" + command.appName + "\" app.");
                });
        });
}

function deploymentHistory(command: cli.IDeploymentHistoryCommand): Promise<void> {
    throwForInvalidOutputFormat(command.format);
    var storedAppId: string;
    var storedDeploymentId: string;

    return getAppId(command.appName)
        .then((appId: string): Promise<string> => {
            throwForInvalidAppId(appId, command.appName);
            storedAppId = appId;

            return getDeploymentId(appId, command.deploymentName);
        })
        .then((deploymentId: string): Promise<Package[]> => {
            throwForInvalidDeploymentId(deploymentId, command.deploymentName, command.appName);
            storedDeploymentId = deploymentId;

            return sdk.getPackageHistory(storedAppId, deploymentId);
        })
        .then((packageHistory: Package[]): Promise<void> => {
            return sdk.getDeploymentMetrics(storedAppId, storedDeploymentId)
                .then((metrics: DeploymentMetrics): void => {
                    var totalActive: number = getTotalActiveFromDeploymentMetrics(metrics);
                    packageHistory.forEach((packageObject: Package) => {
                        if (metrics[packageObject.label]) {
                            (<PackageWithMetrics>packageObject).metrics = {
                                active: metrics[packageObject.label].active,
                                downloaded: metrics[packageObject.label].downloaded,
                                failed: metrics[packageObject.label].failed,
                                installed: metrics[packageObject.label].installed,
                                totalActive: totalActive
                            };
                        }
                    });
                    printDeploymentHistory(command, <PackageWithMetrics[]>packageHistory);
                });
        });
}

<<<<<<< HEAD
function deserializeConnectionInfo(): ILegacyLoginConnectionInfo|ILoginConnectionInfo {
    var savedConnection: string;

=======
function deserializeConnectionInfo(): IStandardLoginConnectionInfo|IAccessKeyLoginConnectionInfo {
>>>>>>> c699e604
    try {
        var savedConnection: string = fs.readFileSync(configFilePath, { encoding: "utf8" });
        return JSON.parse(savedConnection);
    } catch (ex) {
        return;
    }
<<<<<<< HEAD

    var connectionInfo: ILegacyLoginConnectionInfo|ILoginConnectionInfo = tryJSON(savedConnection);
    return connectionInfo;
=======
}

function notifyAlreadyLoggedIn(): Promise<void> {
    return Q.fcall(() => { throw new Error("You are already logged in from this machine."); });
>>>>>>> c699e604
}

export function execute(command: cli.ICommand): Promise<void> {
    var connectionInfo: ILegacyLoginConnectionInfo|ILoginConnectionInfo = deserializeConnectionInfo();

    return Q(<void>null)
        .then(() => {
            switch (command.type) {
                case cli.CommandType.login:
                case cli.CommandType.register:
                    if (connectionInfo) {
                        throw new Error("You are already logged in from this machine.");
                    }
                    break;

                default:
                    if (!!sdk) break; // Used by unit tests to skip authentication

                    if (!connectionInfo) {
                        throw new Error("You are not currently logged in. Run the 'code-push login' command to authenticate with the CodePush server.");
                    }

                    var accessKey: string = getAccessKeyFromConnectionInfo(connectionInfo);
                    sdk = new AccountManager(accessKey, userAgent, connectionInfo.serverUrl);
                    break;
            }

            switch (command.type) {
                case cli.CommandType.accessKeyAdd:
                    return accessKeyAdd(<cli.IAccessKeyAddCommand>command);

                case cli.CommandType.accessKeyList:
                    return accessKeyList(<cli.IAccessKeyListCommand>command);

                case cli.CommandType.accessKeyRemove:
                    return accessKeyRemove(<cli.IAccessKeyRemoveCommand>command);

                case cli.CommandType.appAdd:
                    return appAdd(<cli.IAppAddCommand>command);

                case cli.CommandType.appList:
                    return appList(<cli.IAppListCommand>command);

                case cli.CommandType.appRemove:
                    return appRemove(<cli.IAppRemoveCommand>command);

                case cli.CommandType.appRename:
                    return appRename(<cli.IAppRenameCommand>command);

                case cli.CommandType.deploymentAdd:
                    return deploymentAdd(<cli.IDeploymentAddCommand>command);

                case cli.CommandType.deploymentHistory:
                    return deploymentHistory(<cli.IDeploymentHistoryCommand>command);

                case cli.CommandType.deploymentList:
                    return deploymentList(<cli.IDeploymentListCommand>command);
 
                case cli.CommandType.deploymentRemove:
                    return deploymentRemove(<cli.IDeploymentRemoveCommand>command);

                case cli.CommandType.deploymentRename:
                    return deploymentRename(<cli.IDeploymentRenameCommand>command);

<<<<<<< HEAD
                case cli.CommandType.deploymentHistory:
                    return deploymentHistory(<cli.IDeploymentHistoryCommand>command);

                case cli.CommandType.login:
                    return login(<cli.ILoginCommand>command);

                case cli.CommandType.logout:
                    return logout(<cli.ILogoutCommand>command);

=======
>>>>>>> c699e604
                case cli.CommandType.promote:
                    return promote(<cli.IPromoteCommand>command);

                case cli.CommandType.register:
                    return register(<cli.IRegisterCommand>command);

                case cli.CommandType.release:
                    return release(<cli.IReleaseCommand>command);

                case cli.CommandType.rollback:
                    return rollback(<cli.IRollbackCommand>command);

                default:
                    // We should never see this message as invalid commands should be caught by the argument parser.
                    throw new Error("Invalid command:  " + JSON.stringify(command));
            }
        });
}

function generateRandomFilename(length: number): string {
    var filename: string = "";
    var validChar: string = "ABCDEFGHIJKLMNOPQRSTUVWXYZabcdefghijklmnopqrstuvwxyz0123456789";

    for (var i = 0; i < length; i++) {
        filename += validChar.charAt(Math.floor(Math.random() * validChar.length));
    }

    return filename;
}

function getAccessKey(accessKeyName: string): Promise<AccessKey> {
    return sdk.getAccessKeys()
        .then((accessKeys: AccessKey[]): AccessKey => {
            for (var i = 0; i < accessKeys.length; ++i) {
                var accessKey: AccessKey = accessKeys[i];

                if (accessKey.name === accessKeyName) {
                    return accessKey;
                }
            }
        });
}

function getAccessKeyId(accessKeyName: string): Promise<string> {
    return getAccessKey(accessKeyName)
        .then((accessKey: AccessKey): string => {
            if (accessKey) {
                return accessKey.id;
            }

            return null;
        });
}

function getApp(appName: string): Promise<App> {
    return sdk.getApps()
        .then((apps: App[]): App => {
            for (var i = 0; i < apps.length; ++i) {
                var app: App = apps[i];

                if (app.name === appName) {
                    return app;
                }
            }
        });
}

function getAppId(appName: string): Promise<string> {
    return getApp(appName)
        .then((app: App): string => {
            if (app) {
                return app.id;
            }

            return null;
        });
}

function getDeployment(appId: string, deploymentName: string): Promise<Deployment> {
    return sdk.getDeployments(appId)
        .then((deployments: Deployment[]): Deployment => {
            for (var i = 0; i < deployments.length; ++i) {
                var deployment: Deployment = deployments[i];

                if (deployment.name === deploymentName) {
                    return deployment;
                }
            }
        });
}

function getDeploymentId(appId: string, deploymentName: string): Promise<string> {
    return getDeployment(appId, deploymentName)
        .then((deployment: Deployment): string => {
            if (deployment) {
                return deployment.id;
            }

            return null;
        });
}

function getTotalActiveFromDeploymentMetrics(metrics: DeploymentMetrics): number {
    var totalActive = 0;
    Object.keys(metrics).forEach((label: string) => {
        totalActive += metrics[label].active;
    });
    
    return totalActive;
}

function initiateExternalAuthenticationAsync(serverUrl: string, action: string): void {
    var message: string = `A browser is being launched to authenticate your account. Follow the instructions ` +
                          `it displays to complete your ${action === "register" ? "registration" : "login"}.\r\n`;

    log(message);
    var hostname: string = os.hostname();
    var url: string = serverUrl + "/auth/" + action + "?hostname=" + hostname;
    opener(url);
}

function login(command: cli.ILoginCommand): Promise<void> {
    // Check if one of the flags were provided.
    if (command.accessKey) {
        sdk = new AccountManager(command.accessKey, userAgent, command.serverUrl);
        return sdk.isAuthenticated()
            .then((isAuthenticated: boolean): void => {
                if (isAuthenticated) {
                    serializeConnectionInfo(command.serverUrl, command.accessKey);
                } else {
                    throw new Error("Invalid access key.");
                }
            });
    } else {
        initiateExternalAuthenticationAsync(command.serverUrl, "login");

        return loginWithAccessTokenInternal(command.serverUrl);
    }
}

function loginWithAccessTokenInternal(serverUrl: string): Promise<void> {
    return requestAccessToken()
        .then((accessToken: string): Promise<void> => {
            if (accessToken === null) {
                // The user has aborted the synchronous prompt (e.g.:  via [CTRL]+[C]).
                return;
            }

            var decoded: string = tryBase64Decode(accessToken);
            var connectionInfo: ILegacyLoginConnectionInfo|ILoginConnectionInfo = tryJSON(decoded);
            if (!connectionInfo) {
                throw new Error("Invalid access token.");
            }

            var accessKey: string = getAccessKeyFromConnectionInfo(connectionInfo);
            sdk = new AccountManager(accessKey, userAgent, serverUrl);

            return sdk.isAuthenticated()
                .then((isAuthenticated: boolean): void => {
                    if (isAuthenticated) {
                        serializeConnectionInfo(serverUrl, accessToken);
                    } else {
                        throw new Error("Invalid access token.");
                    }
                });
        });
}

function getAccessKeyFromConnectionInfo(connectionInfo: ILegacyLoginConnectionInfo|ILoginConnectionInfo): string {
    if (!connectionInfo) return null;

    var legacyLoginConnectionInfo: ILegacyLoginConnectionInfo = <ILegacyLoginConnectionInfo>connectionInfo;
    var loginConnectionInfo: ILoginConnectionInfo = <ILoginConnectionInfo>connectionInfo;

    if (legacyLoginConnectionInfo.accessKeyName) {
        return legacyLoginConnectionInfo.accessKeyName;
    } else {
        return loginConnectionInfo.accessKey;
    }
}

function logout(command: cli.ILogoutCommand): Promise<void> {
    return Q(<void>null)
        .then((): Promise<void> => {
            if (!command.isLocal) {
                return sdk.removeAccessKey(sdk.accessKey)
                    .then((): void => {
                        log("Removed access key " + sdk.accessKey + ".");
                        sdk = null;
                    });
            }
        })
        .then((): void => deleteConnectionInfoCache(), (): void => deleteConnectionInfoCache());
}

function formatDate(unixOffset: number): string {
    var date: moment.Moment = moment(unixOffset);
    var now: moment.Moment = moment();
    if (now.diff(date, "days") < 30) {
        return date.fromNow();                  // "2 hours ago"
    } else if (now.year() === date.year()) {
        return date.format("MMM D");            // "Nov 6"
    } else {
        return date.format("MMM D, YYYY");      // "Nov 6, 2014"
    }
}

function printAppList(format: string, apps: App[], deploymentLists: string[][]): void {
    if (format === "json") {
        var dataSource: any[] = apps.map((app: App, index: number) => {
            return { "name": app.name, "deployments": deploymentLists[index] };
        });
        printJson(dataSource);
    } else if (format === "table") {
        var headers = ["Name", "Deployments"];
        printTable(headers, (dataSource: any[]): void => {
            apps.forEach((app: App, index: number): void => {
                var row = [app.name, wordwrap(50)(deploymentLists[index].join(", "))];
                dataSource.push(row);
            });
        });
    }
}

function printDeploymentList(command: cli.IDeploymentListCommand, deployments: Deployment[], deploymentKeys: Array<string>, showPackage: boolean = true): void {
    if (command.format === "json") {
        var dataSource: any[] = deployments.map((deployment: Deployment, index: number) => {
            var deploymentJson: any = { "name": deployment.name, "package": deployment.package };
            if (command.displayKeys) {
                deploymentJson.deploymentKey = deploymentKeys[index];
            }
            
            if (deployment.package) {
                var packageWithMetrics = <PackageWithMetrics>(deployment.package);
                if (packageWithMetrics.metrics) {
                    delete packageWithMetrics.metrics.totalActive;
                }
            }
            
            return deploymentJson;
        });
        printJson(dataSource);
    } else if (command.format === "table") {
        var headers = ["Name"];
        if (command.displayKeys) {
            headers.push("Deployment Key");
        }
        
        if (showPackage) {
            headers.push("Update Metadata");
            headers.push("Install Metrics");
        }
        
        printTable(headers, (dataSource: any[]): void => {
            deployments.forEach((deployment: Deployment, index: number): void => {
                var row = [deployment.name];
                if (command.displayKeys) {
                    row.push(deploymentKeys[index]);
                }
                
                if (showPackage) {
                    row.push(getPackageString(deployment.package));
                    row.push(getPackageMetricsString(<PackageWithMetrics>(deployment.package)));
                }
                
                dataSource.push(row);
            });
        });
    }
}

function printDeploymentHistory(command: cli.IDeploymentHistoryCommand, packageHistory: PackageWithMetrics[]): void {
    if (command.format === "json") {
        packageHistory.forEach((packageObject: PackageWithMetrics) => {
            if (packageObject.metrics) {
                delete packageObject.metrics.totalActive;
            }
        });
        
        printJson(packageHistory);
    } else if (command.format === "table") {
        printTable(["Label", "Release Time", "App Version", "Mandatory", "Description", "Install Metrics"], (dataSource: any[]) => {
            packageHistory.forEach((packageObject: Package) => {
                var releaseTime: string = formatDate(packageObject.uploadTime);
                var releaseSource: string;
                if (packageObject.releaseMethod === "Promote") {
                    releaseSource = `Promoted ${ packageObject.originalLabel } from "${ packageObject.originalDeployment }"`;
                } else if (packageObject.releaseMethod === "Rollback") {
                    var labelNumber: number = parseInt(packageObject.label.substring(1));
                    var lastLabel: string = "v" + (labelNumber - 1);
                    releaseSource = `Rolled back ${ lastLabel } to ${ packageObject.originalLabel }`;
                }

                if (releaseSource) {
                    releaseTime += "\n" + chalk.magenta(`(${releaseSource})`).toString();
                }

                dataSource.push([
                    packageObject.label,
                    releaseTime,
                    packageObject.appVersion,
                    packageObject.isMandatory ? "Yes" : "No",
                    packageObject.description ? wordwrap(30)(packageObject.description) : "",
                    getPackageMetricsString(packageObject)
                ]);
            });
        });
    }
}

function getPackageString(packageObject: Package): string {
    if (!packageObject) {
        return "";
    }

    return chalk.green("Label: ") + packageObject.label + "\n" +
        chalk.green("App Version: ") + packageObject.appVersion + "\n" +
        chalk.green("Mandatory: ") + (packageObject.isMandatory ? "Yes" : "No") + "\n" +
        chalk.green("Release Time: ") + formatDate(packageObject.uploadTime) +
        (packageObject.description ? wordwrap(70)("\n" + chalk.green("Description: ") + packageObject.description): "");
}

function getPackageMetricsString(packageObject: PackageWithMetrics): string {
    if (!packageObject || !packageObject.metrics) {
        return "" + chalk.magenta("No installs recorded");
    }

    var activePercent: number = packageObject.metrics.totalActive
        ? packageObject.metrics.active / packageObject.metrics.totalActive * 100
        : 0.0;
    var percentString: string; 
    if (activePercent === 100.0) {
        percentString = "100%";
    } else if (activePercent === 0.0) {
        percentString = "0%";
    } else {
        percentString = activePercent.toPrecision(2) + "%";
    }
    
    var numPending: number = packageObject.metrics.downloaded - packageObject.metrics.installed - packageObject.metrics.failed;
    var returnString: string = chalk.green("Active: ") + percentString + " (" + packageObject.metrics.active.toLocaleString() + " of " + packageObject.metrics.totalActive.toLocaleString() + ")\n" +
        chalk.green("Total: ") + packageObject.metrics.installed.toLocaleString();
        
    if (numPending > 0) {
        returnString += " (" + numPending.toLocaleString() + " pending)";
    }    
    
    if (packageObject.metrics.failed) {
        returnString += "\n" + chalk.green("Rollbacks: ") + chalk.red(packageObject.metrics.failed.toLocaleString() + "");
    }
    
    return returnString;
}

function printJson(object: any): void {
    log(JSON.stringify(object, /*replacer=*/ null, /*spacing=*/ 2));
}

function printAccessKeys(format: string, keys: AccessKey[]): void {
    if (format === "json") {
        printJson(keys);
    } else if (format === "table") {
        printTable(["Key", "Time Created", "Created From", "Description"], (dataSource: any[]): void => {
            keys.forEach((key: AccessKey): void => {
                dataSource.push([
                    key.name,
                    key.createdTime ? formatDate(key.createdTime) : "",
                    key.createdBy ? key.createdBy : "",
                    key.description ? key.description : ""
                ]);
            });
        });
    }
}

function printTable(columnNames: string[], readData: (dataSource: any[]) => void): void {
    var table = new Table({
        head: columnNames,
        style: { head: ["cyan"] }
    });

    readData(table);

    log(table.toString());
}

function register(command: cli.IRegisterCommand): Promise<void> {
    initiateExternalAuthenticationAsync(command.serverUrl, "register");

    return loginWithAccessTokenInternal(command.serverUrl);
}

function promote(command: cli.IPromoteCommand): Promise<void> {
    var appId: string;
    var sourceDeploymentId: string;
    var destDeploymentId: string;

    return getAppId(command.appName)
        .then((appIdResult: string): Promise<string> => {
            throwForInvalidAppId(appIdResult, command.appName);
            appId = appIdResult;
            return getDeploymentId(appId, command.sourceDeploymentName);
        })
        .then((deploymentId: string): Promise<string> => {
            throwForInvalidDeploymentId(deploymentId, command.sourceDeploymentName, command.appName);
            sourceDeploymentId = deploymentId;
            return getDeploymentId(appId, command.destDeploymentName);
        })
        .then((deploymentId: string): Promise<void> => {
            throwForInvalidDeploymentId(deploymentId, command.destDeploymentName, command.appName);
            destDeploymentId = deploymentId;
            return sdk.promotePackage(appId, sourceDeploymentId, destDeploymentId);
        })
        .then((): void => {
            log("Successfully promoted the \"" + command.sourceDeploymentName + "\" deployment of the \"" + command.appName + "\" app to the \"" + command.destDeploymentName + "\" deployment.");
        });
}

function release(command: cli.IReleaseCommand): Promise<void> {
    if (isBinaryOrZip(command.package)) {
        throw new Error("It is unnecessary to package releases in a .zip or binary file. Please specify the direct path to the update content's directory (e.g. /platforms/ios/www) or file (e.g. main.jsbundle).");
    } else if (semver.valid(command.appStoreVersion) === null) {
        throw new Error("Please use a semver compliant app store version, for example \"1.0.3\".");
    }

    return getAppId(command.appName)
        .then((appId: string): Promise<void> => {
            throwForInvalidAppId(appId, command.appName);

            return getDeploymentId(appId, command.deploymentName)
                .then((deploymentId: string): Promise<void> => {
                    throwForInvalidDeploymentId(deploymentId, command.deploymentName, command.appName);

                    var filePath: string = command.package;
                    var getPackageFilePromise: Promise<IPackageFile>;
                    var isSingleFilePackage: boolean = true;

                    if (fs.lstatSync(filePath).isDirectory()) {
                        isSingleFilePackage = false;
                        getPackageFilePromise = Promise<IPackageFile>((resolve: (file: IPackageFile) => void, reject: (reason: Error) => void): void => {
                            var directoryPath: string = filePath;

                            recursiveFs.readdirr(directoryPath, (error?: any, directories?: string[], files?: string[]): void => {
                                if (error) {
                                    reject(error);
                                    return;
                                }

                                var baseDirectoryPath = path.dirname(directoryPath);
                                var fileName: string = generateRandomFilename(15) + ".zip";
                                var zipFile = new yazl.ZipFile();
                                var writeStream: fs.WriteStream = fs.createWriteStream(fileName);

                                zipFile.outputStream.pipe(writeStream)
                                    .on("error", (error: Error): void => {
                                        reject(error);
                                    })
                                    .on("close", (): void => {
                                        filePath = path.join(process.cwd(), fileName);

                                        resolve({ isTemporary: true, path: filePath });
                                    });

                                for (var i = 0; i < files.length; ++i) {
                                    var file: string = files[i];
                                    var relativePath: string = path.relative(baseDirectoryPath, file);

                                    // yazl does not like backslash (\) in the metadata path.
                                    relativePath = slash(relativePath);

                                    zipFile.addFile(file, relativePath);
                                }

                                zipFile.end();
                            });
                        });
                    } else {
                        getPackageFilePromise = Q({ isTemporary: false, path: filePath });
                    }

                    var lastTotalProgress = 0;
                    var progressBar = new progress("Upload progress:[:bar] :percent :etas", {
                        complete: "=",
                        incomplete: " ",
                        width: 50,
                        total: 100
                    });

                    var uploadProgress = (currentProgress: number): void => {
                        progressBar.tick(currentProgress - lastTotalProgress);
                        lastTotalProgress = currentProgress;
                    }

                    return getPackageFilePromise
                        .then((file: IPackageFile): Promise<void> => {
                            return sdk.addPackage(appId, deploymentId, file.path, command.description, /*label*/ null, command.appStoreVersion, command.mandatory, uploadProgress)
                                .then((): void => {
                                    log("Successfully released an update containing the \"" + command.package + "\" " + (isSingleFilePackage ? "file" : "directory") + " to the \"" + command.deploymentName + "\" deployment of the \"" + command.appName + "\" app.");

                                    if (file.isTemporary) {
                                        fs.unlinkSync(filePath);
                                    }
                                });
                        });
                });
        });
}

function rollback(command: cli.IRollbackCommand): Promise<void> {
    var appId: string;

    return confirm()
        .then((wasConfirmed: boolean) => {
            if (!wasConfirmed) {
                log("Rollback cancelled.")
                return;
            }

            return getAppId(command.appName)
                .then((appIdResult: string): Promise<string> => {
                    throwForInvalidAppId(appIdResult, command.appName);
                    appId = appIdResult;
                    return getDeploymentId(appId, command.deploymentName);
                })
                .then((deploymentId: string): Promise<void> => {
                    throwForInvalidDeploymentId(deploymentId, command.deploymentName, command.appName);
                    return sdk.rollbackPackage(appId, deploymentId, command.targetRelease || undefined);
                })
                .then((): void => {
                    log("Successfully performed a rollback on the \"" + command.deploymentName + "\" deployment of the \"" + command.appName + "\" app.");
                });
        });
}

function requestAccessToken(): Promise<string> {
    return Promise<string>((resolve, reject, notify): void => {
        prompt.message = "";
        prompt.delimiter = "";

        prompt.start();

        prompt.get({
            properties: {
                response: {
                    description: chalk.cyan("Enter your access token: ")
                }
            }
        }, (err: any, result: any): void => {
            if (err) {
                resolve(null);
            } else {
                resolve(result.response.trim());
            }
        });
    });
}

function serializeConnectionInfo(serverUrl: string, accessTokenOrKey: string): void {
    // The access token should have been validated already (i.e.:  logging in).
<<<<<<< HEAD
    var json: string = tryBase64Decode(accessTokenOrKey);
    var connectionInfo: ILegacyLoginConnectionInfo|ILoginConnectionInfo = tryJSON(json);

    if (connectionInfo) {
        // This is a legacy login format
        connectionInfo.serverUrl = serverUrl;
=======
    var json: string = tryBase64Decode(accessToken);
    var standardLoginConnectionInfo: IStandardLoginConnectionInfo;
    
    try {
        standardLoginConnectionInfo = JSON.parse(json);
    } catch (ex) {
        // If the JSON parsing threw an exception, then it is
        // an access key and not a user session object.
    }

    if (standardLoginConnectionInfo) {
        // This is a normal login.
        standardLoginConnectionInfo.serverUrl = serverUrl;
        json = JSON.stringify(standardLoginConnectionInfo);
        fs.writeFileSync(configFilePath, json, { encoding: "utf8" });
>>>>>>> c699e604
    } else {
        // This login uses an access key
        connectionInfo = <ILoginConnectionInfo>{ serverUrl: serverUrl, accessKey: accessTokenOrKey };
    }

    json = JSON.stringify(connectionInfo);
    fs.writeFileSync(configFilePath, json, { encoding: "utf8" });

    log("\r\nSuccessfully logged-in. Your session token was written to " + chalk.cyan(configFilePath) + ". You can run the " + chalk.cyan("code-push logout") + " command at any time to delete this file and terminate your session.\r\n");
}

function tryBase64Decode(encoded: string): string {
    try {
        return base64.decode(encoded);
    } catch (ex) {
        return null;
    }
}

function isBinaryOrZip(path: string): boolean {
    return path.search(/\.zip$/i) !== -1
        || path.search(/\.apk$/i) !== -1
        || path.search(/\.ipa$/i) !== -1;
}

function throwForMissingCredentials(accessKeyName: string, providerName: string, providerUniqueId: string): void {
    if (!accessKeyName) throw new Error("Access key is missing.");
    if (!providerName) throw new Error("Provider name is missing.");
    if (!providerUniqueId) throw new Error("Provider unique ID is missing.");
}

function throwForInvalidAccessKeyId(accessKeyId: string, accessKeyName: string): void {
    if (!accessKeyId) {
        throw new Error("Access key \"" + accessKeyName + "\" does not exist.");
    }
}

function throwForInvalidApp(app: App, appName: string): void {
    if (!app) {
        throw new Error("App \"" + appName + "\" does not exist.");
    }
}

function throwForInvalidAppId(appId: string, appName: string): void {
    if (!appId) {
        throw new Error("App \"" + appName + "\" does not exist.");
    }
}

function throwForInvalidDeployment(deployment: Deployment, deploymentName: string, appName: string): void {
    if (!deployment) {
        throw new Error("Deployment \"" + deploymentName + "\" does not exist for app \"" + appName + "\".");
    }
}

function throwForInvalidDeploymentId(deploymentId: string, deploymentName: string, appName: string): void {
    if (!deploymentId) {
        throw new Error("Deployment \"" + deploymentName + "\" does not exist for app \"" + appName + "\".");
    }
}

function throwForInvalidOutputFormat(format: string): void {
    switch (format) {
        case "json":
        case "table":
            break;

        default:
            throw new Error("Invalid format:  " + format + ".");
    }
}<|MERGE_RESOLUTION|>--- conflicted
+++ resolved
@@ -26,14 +26,10 @@
 var configFilePath: string = path.join(process.env.LOCALAPPDATA || process.env.HOME, ".code-push.config");
 var userAgent: string = packageJson.name + "/" + packageJson.version;
 
-<<<<<<< HEAD
-interface ILegacyLoginConnectionInfo {
-=======
 const ACTIVE_METRICS_KEY: string = "Active";
 const DOWNLOADED_METRICS_KEY: string = "Downloaded";
 
-interface IStandardLoginConnectionInfo {
->>>>>>> c699e604
+interface ILegacyLoginConnectionInfo {
     accessKeyName: string;
     providerName: string;
     providerUniqueId: string;
@@ -225,7 +221,7 @@
     var theAppId: string;
     var deploymentKeyList: string[];
     var deployments: Deployment[];
-    
+
     return getAppId(command.appName)
         .then((appId: string): Promise<Deployment[]> => {
             throwForInvalidAppId(appId, command.appName);
@@ -235,14 +231,14 @@
         })
         .then((retrievedDeployments: Deployment[]): Promise<void> => {
             deployments = retrievedDeployments;
-            if (command.displayKeys) {  
+            if (command.displayKeys) {
                 var deploymentKeyPromises: Promise<string>[] = deployments.map((deployment: Deployment) => {
                     return sdk.getDeploymentKeys(theAppId, deployment.id)
                         .then((deploymentKeys: DeploymentKey[]): string => {
                             return deploymentKeys[0].key;
                         });
                 });
-                
+
                 return Q.all(deploymentKeyPromises)
                     .then((retrievedDeploymentKeyList: string[]) => {
                         deploymentKeyList = retrievedDeploymentKeyList;
@@ -270,7 +266,7 @@
                         return Q(<void>null);
                     }
                 });
-                
+
                 return Q.all(metricsPromises);
             }
         })
@@ -360,29 +356,13 @@
         });
 }
 
-<<<<<<< HEAD
 function deserializeConnectionInfo(): ILegacyLoginConnectionInfo|ILoginConnectionInfo {
-    var savedConnection: string;
-
-=======
-function deserializeConnectionInfo(): IStandardLoginConnectionInfo|IAccessKeyLoginConnectionInfo {
->>>>>>> c699e604
     try {
         var savedConnection: string = fs.readFileSync(configFilePath, { encoding: "utf8" });
         return JSON.parse(savedConnection);
     } catch (ex) {
         return;
     }
-<<<<<<< HEAD
-
-    var connectionInfo: ILegacyLoginConnectionInfo|ILoginConnectionInfo = tryJSON(savedConnection);
-    return connectionInfo;
-=======
-}
-
-function notifyAlreadyLoggedIn(): Promise<void> {
-    return Q.fcall(() => { throw new Error("You are already logged in from this machine."); });
->>>>>>> c699e604
 }
 
 export function execute(command: cli.ICommand): Promise<void> {
@@ -440,25 +420,19 @@
 
                 case cli.CommandType.deploymentList:
                     return deploymentList(<cli.IDeploymentListCommand>command);
- 
+
                 case cli.CommandType.deploymentRemove:
                     return deploymentRemove(<cli.IDeploymentRemoveCommand>command);
 
                 case cli.CommandType.deploymentRename:
                     return deploymentRename(<cli.IDeploymentRenameCommand>command);
 
-<<<<<<< HEAD
-                case cli.CommandType.deploymentHistory:
-                    return deploymentHistory(<cli.IDeploymentHistoryCommand>command);
-
                 case cli.CommandType.login:
                     return login(<cli.ILoginCommand>command);
 
                 case cli.CommandType.logout:
                     return logout(<cli.ILogoutCommand>command);
 
-=======
->>>>>>> c699e604
                 case cli.CommandType.promote:
                     return promote(<cli.IPromoteCommand>command);
 
@@ -566,7 +540,7 @@
     Object.keys(metrics).forEach((label: string) => {
         totalActive += metrics[label].active;
     });
-    
+
     return totalActive;
 }
 
@@ -690,14 +664,14 @@
             if (command.displayKeys) {
                 deploymentJson.deploymentKey = deploymentKeys[index];
             }
-            
+
             if (deployment.package) {
                 var packageWithMetrics = <PackageWithMetrics>(deployment.package);
                 if (packageWithMetrics.metrics) {
                     delete packageWithMetrics.metrics.totalActive;
                 }
             }
-            
+
             return deploymentJson;
         });
         printJson(dataSource);
@@ -706,24 +680,24 @@
         if (command.displayKeys) {
             headers.push("Deployment Key");
         }
-        
+
         if (showPackage) {
             headers.push("Update Metadata");
             headers.push("Install Metrics");
         }
-        
+
         printTable(headers, (dataSource: any[]): void => {
             deployments.forEach((deployment: Deployment, index: number): void => {
                 var row = [deployment.name];
                 if (command.displayKeys) {
                     row.push(deploymentKeys[index]);
                 }
-                
+
                 if (showPackage) {
                     row.push(getPackageString(deployment.package));
                     row.push(getPackageMetricsString(<PackageWithMetrics>(deployment.package)));
                 }
-                
+
                 dataSource.push(row);
             });
         });
@@ -737,7 +711,7 @@
                 delete packageObject.metrics.totalActive;
             }
         });
-        
+
         printJson(packageHistory);
     } else if (command.format === "table") {
         printTable(["Label", "Release Time", "App Version", "Mandatory", "Description", "Install Metrics"], (dataSource: any[]) => {
@@ -789,7 +763,7 @@
     var activePercent: number = packageObject.metrics.totalActive
         ? packageObject.metrics.active / packageObject.metrics.totalActive * 100
         : 0.0;
-    var percentString: string; 
+    var percentString: string;
     if (activePercent === 100.0) {
         percentString = "100%";
     } else if (activePercent === 0.0) {
@@ -797,19 +771,19 @@
     } else {
         percentString = activePercent.toPrecision(2) + "%";
     }
-    
+
     var numPending: number = packageObject.metrics.downloaded - packageObject.metrics.installed - packageObject.metrics.failed;
     var returnString: string = chalk.green("Active: ") + percentString + " (" + packageObject.metrics.active.toLocaleString() + " of " + packageObject.metrics.totalActive.toLocaleString() + ")\n" +
         chalk.green("Total: ") + packageObject.metrics.installed.toLocaleString();
-        
+
     if (numPending > 0) {
         returnString += " (" + numPending.toLocaleString() + " pending)";
-    }    
-    
+    }
+
     if (packageObject.metrics.failed) {
         returnString += "\n" + chalk.green("Rollbacks: ") + chalk.red(packageObject.metrics.failed.toLocaleString() + "");
     }
-    
+
     return returnString;
 }
 
@@ -1018,32 +992,15 @@
 
 function serializeConnectionInfo(serverUrl: string, accessTokenOrKey: string): void {
     // The access token should have been validated already (i.e.:  logging in).
-<<<<<<< HEAD
     var json: string = tryBase64Decode(accessTokenOrKey);
-    var connectionInfo: ILegacyLoginConnectionInfo|ILoginConnectionInfo = tryJSON(json);
-
-    if (connectionInfo) {
-        // This is a legacy login format
+    var connectionInfo: ILegacyLoginConnectionInfo|ILoginConnectionInfo;
+
+    try {
+        connectionInfo = JSON.parse(json);
         connectionInfo.serverUrl = serverUrl;
-=======
-    var json: string = tryBase64Decode(accessToken);
-    var standardLoginConnectionInfo: IStandardLoginConnectionInfo;
-    
-    try {
-        standardLoginConnectionInfo = JSON.parse(json);
     } catch (ex) {
         // If the JSON parsing threw an exception, then it is
         // an access key and not a user session object.
-    }
-
-    if (standardLoginConnectionInfo) {
-        // This is a normal login.
-        standardLoginConnectionInfo.serverUrl = serverUrl;
-        json = JSON.stringify(standardLoginConnectionInfo);
-        fs.writeFileSync(configFilePath, json, { encoding: "utf8" });
->>>>>>> c699e604
-    } else {
-        // This login uses an access key
         connectionInfo = <ILoginConnectionInfo>{ serverUrl: serverUrl, accessKey: accessTokenOrKey };
     }
 

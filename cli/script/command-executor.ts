--- conflicted
+++ resolved
@@ -18,11 +18,7 @@
 
 import * as cli from "../definitions/cli";
 import { AcquisitionStatus } from "code-push/script/acquisition-sdk";
-<<<<<<< HEAD
-import { AccessKey, AccountManager, App, Deployment, DeploymentMetrics, Package, UpdateMetrics } from "code-push";
-=======
-import { AccessKey, AccountManager, App, CollaboratorMap, CollaboratorProperties, Deployment, DeploymentKey, DeploymentMetrics, Package, Permissions, UpdateMetrics } from "code-push";
->>>>>>> 60c2b337
+import { AccessKey, AccountManager, App, CollaboratorMap, CollaboratorProperties, Deployment, DeploymentMetrics, Package, Permissions, UpdateMetrics } from "code-push";
 var packageJson = require("../package.json");
 import Promise = Q.Promise;
 var progress = require("progress");
@@ -34,15 +30,11 @@
 const ACTIVE_METRICS_KEY: string = "Active";
 const DOWNLOADED_METRICS_KEY: string = "Downloaded";
 
-<<<<<<< HEAD
-interface ILegacyLoginConnectionInfo {
-=======
 interface NameToCountMap {
     [name: string]: number;
 }
 
-interface IStandardLoginConnectionInfo {
->>>>>>> 60c2b337
+interface ILegacyLoginConnectionInfo {
     accessKeyName: string;
     providerName: string;
     providerUniqueId: string;
@@ -94,11 +86,6 @@
     });
 }
 
-<<<<<<< HEAD
-=======
-var connectionInfo: IStandardLoginConnectionInfo | IAccessKeyLoginConnectionInfo;
-
->>>>>>> 60c2b337
 function accessKeyAdd(command: cli.IAccessKeyAddCommand): Promise<void> {
     var hostname: string = os.hostname();
     return sdk.addAccessKey(hostname, command.description)
@@ -315,24 +302,6 @@
         })
         .then((retrievedDeployments: Deployment[]) => {
             deployments = retrievedDeployments;
-<<<<<<< HEAD
-=======
-            if (command.displayKeys) {
-                var deploymentKeyPromises: Promise<string>[] = deployments.map((deployment: Deployment) => {
-                    return sdk.getDeploymentKeys(theAppId, deployment.id)
-                        .then((deploymentKeys: DeploymentKey[]): string => {
-                            return deploymentKeys[0].key;
-                        });
-                });
-
-                return Q.all(deploymentKeyPromises)
-                    .then((retrievedDeploymentKeyList: string[]) => {
-                        deploymentKeyList = retrievedDeploymentKeyList;
-                    });
-            }
-        })
-        .then(() => {
->>>>>>> 60c2b337
             if (showPackage) {
                 var metricsPromises: Promise<void>[] = deployments.map((deployment: Deployment) => {
                     if (deployment.package) {
@@ -447,11 +416,7 @@
         });
 }
 
-<<<<<<< HEAD
-function deserializeConnectionInfo(): ILegacyLoginConnectionInfo|ILoginConnectionInfo {
-=======
-function deserializeConnectionInfo(): IStandardLoginConnectionInfo | IAccessKeyLoginConnectionInfo {
->>>>>>> 60c2b337
+function deserializeConnectionInfo(): ILegacyLoginConnectionInfo | ILoginConnectionInfo {
     try {
         var savedConnection: string = fs.readFileSync(configFilePath, { encoding: "utf8" });
         return JSON.parse(savedConnection);
@@ -620,7 +585,7 @@
                         foundApp = appOwner && appOwner === ownerEmailValue;
                     } else if (!isCurrentUserOwner) {
                         // found an app name matching given value but is not the owner of the app
-                        // its possible there is another app with same name of which this user 
+                        // its possible there is another app with same name of which this user
                         // is the owner, so keep this pointer for future use.
                         possibleApp = app;
                     } else {
@@ -877,28 +842,8 @@
 
 function printDeploymentList(command: cli.IDeploymentListCommand, deployments: Deployment[], showPackage: boolean = true): void {
     if (command.format === "json") {
-<<<<<<< HEAD
         deployments.forEach((deployment: Deployment) => delete deployment.id);  // Temporary until ID's are removed from the REST API
         printJson(deployments);
-=======
-        var dataSource: any[] = deployments.map((deployment: Deployment, index: number) => {
-            var deploymentJson: any = { "name": deployment.name, "package": deployment.package };
-            if (command.displayKeys) {
-                deploymentJson.deploymentKey = deploymentKeys[index];
-            }
-
-            if (deployment.package) {
-                var packageWithMetrics = <PackageWithMetrics>(deployment.package);
-                if (packageWithMetrics.metrics) {
-                    delete packageWithMetrics.metrics.totalActive;
-                }
-            }
-
-            return deploymentJson;
-        });
-
-        printJson(dataSource);
->>>>>>> 60c2b337
     } else if (command.format === "table") {
         var headers = ["Name"];
         if (command.displayKeys) {
@@ -930,15 +875,6 @@
 
 function printDeploymentHistory(command: cli.IDeploymentHistoryCommand, packageHistory: PackageWithMetrics[], currentUserEmail: string): void {
     if (command.format === "json") {
-<<<<<<< HEAD
-=======
-        packageHistory.forEach((packageObject: PackageWithMetrics) => {
-            if (packageObject.metrics) {
-                delete packageObject.metrics.totalActive;
-            }
-        });
-
->>>>>>> 60c2b337
         printJson(packageHistory);
     } else if (command.format === "table") {
         var headers = ["Label", "Release Time", "App Version", "Mandatory"];
@@ -1230,36 +1166,10 @@
     });
 }
 
-<<<<<<< HEAD
 function serializeConnectionInfo(serverUrl: string, accessKey: string): void {
     var connectionInfo: ILegacyLoginConnectionInfo|ILoginConnectionInfo = <ILoginConnectionInfo>{ serverUrl: serverUrl, accessKey: accessKey };
     var json: string = JSON.stringify(connectionInfo);
     fs.writeFileSync(configFilePath, json, { encoding: "utf8" });
-=======
-function serializeConnectionInfo(serverUrl: string, accessToken: string): void {
-    // The access token should have been validated already (i.e.:  logging in).
-    var json: string = tryBase64Decode(accessToken);
-    var standardLoginConnectionInfo: IStandardLoginConnectionInfo;
-
-    try {
-        standardLoginConnectionInfo = JSON.parse(json);
-    } catch (ex) {
-        // If the JSON parsing threw an exception, then it is
-        // an access key and not a user session object.
-    }
-
-    if (standardLoginConnectionInfo) {
-        // This is a normal login.
-        standardLoginConnectionInfo.serverUrl = serverUrl;
-        json = JSON.stringify(standardLoginConnectionInfo);
-        fs.writeFileSync(configFilePath, json, { encoding: "utf8" });
-    } else {
-        // This login uses an access token
-        var accessKeyLoginConnectionInfo: IAccessKeyLoginConnectionInfo = { serverUrl: serverUrl, accessKey: accessToken };
-        json = JSON.stringify(accessKeyLoginConnectionInfo);
-        fs.writeFileSync(configFilePath, json, { encoding: "utf8" });
-    }
->>>>>>> 60c2b337
 
     log("\r\nSuccessfully logged-in. Your session token was written to " + chalk.cyan(configFilePath) + ". You can run the " + chalk.cyan("code-push logout") + " command at any time to delete this file and terminate your session.\r\n");
 }

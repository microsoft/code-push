--- conflicted
+++ resolved
@@ -24,14 +24,10 @@
   "author": "Microsoft Corporation",
   "license": "MIT",
   "dependencies": {
-<<<<<<< HEAD
-=======
-    "code-push": "1.2.1-beta",
->>>>>>> f76e8efd
     "base-64": "^0.1.0",
     "chalk": "^1.1.0",
     "cli-table": "^0.3.1",
-    "code-push": "1.2.0-beta",
+    "code-push": "1.2.1-beta",
     "fs": "0.0.2",
     "moment": "^2.10.6",
     "opener": "^1.4.1",

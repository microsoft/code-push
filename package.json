--- conflicted
+++ resolved
@@ -36,13 +36,8 @@
     "@types/slash": "^3.0.0",
     "@types/superagent": "^4.1.13",
     "@types/yazl": "^2.4.2",
-<<<<<<< HEAD
-    "mocha": "^9.1.1",
+    "mocha": "^9.2.0",
     "shx": "^0.3.4",
-=======
-    "mocha": "^9.2.0",
-    "shx": "^0.3.3",
->>>>>>> d38fa1f8
     "superagent-mock": "^4.0.0",
     "typescript": "^4.4.3"
   }

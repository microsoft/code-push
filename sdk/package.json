--- conflicted
+++ resolved
@@ -30,22 +30,14 @@
   },
   "devDependencies": {
     "@types/mocha": "^5.2.7",
-<<<<<<< HEAD
-    "@types/node": "^12.12.14",
-=======
     "@types/node": "^12.12.20",
->>>>>>> 5ed926d1
     "@types/q": "^1.5.2",
     "@types/slash": "^3.0.0",
     "@types/superagent": "^4.1.4",
     "@types/yazl": "^2.4.2",
     "mocha": "^6.2.2",
-<<<<<<< HEAD
     "shx": "^0.3.2",
-    "superagent": "^5.1.0",
-=======
     "superagent": "^5.1.2",
->>>>>>> 5ed926d1
     "superagent-mock": "^3.7.0",
     "superagent-proxy": "^2.0.0",
     "ts-node": "^8.5.4",

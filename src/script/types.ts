--- conflicted
+++ resolved
@@ -151,12 +151,8 @@
   /*generated*/ releaseMethod?: string; // "Upload", "Promote" or "Rollback". Unknown if unspecified
   /*generated*/ size: number;
   /*generated*/ uploadTime: number;
-<<<<<<< HEAD
-  releasedByUserId: string;
-=======
   releasedByUserId?: string;
   manifestBlobUrl?: string;
->>>>>>> 1693717f
 }
 
 export interface CodePushError {

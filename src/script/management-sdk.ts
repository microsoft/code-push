--- conflicted
+++ resolved
@@ -9,12 +9,6 @@
 
 import { AccessKey, AccessKeyRequest, Account, App, AppCreationRequest, CodePushError, CollaboratorMap, CollaboratorProperties, Deployment, DeploymentMetrics, Headers, Package, PackageInfo, ServerAccessKey, Session, UpdateMetrics } from "./types";
 
-<<<<<<< HEAD
-=======
-var superproxy = require("superagent-proxy");
-superproxy(superagent);
-
->>>>>>> 011c4161
 interface JsonResponse {
     headers: Headers;
     body?: any;
@@ -43,16 +37,6 @@
         OWNER: "Owner",
         COLLABORATOR: "Collaborator"
     };
-<<<<<<< HEAD
-=======
-    public static SERVER_URL = "https://api.appcenter.ms/v0.1";
-
-    public static ERROR_GATEWAY_TIMEOUT = 504;  // Used if there is a network error
-    public static ERROR_INTERNAL_SERVER = 500;
-    public static ERROR_NOT_FOUND = 404;
-    public static ERROR_CONFLICT = 409;         // Used if the resource already exists
-    public static ERROR_UNAUTHORIZED = 401;
->>>>>>> 011c4161
 
     private _accessKey: string;
     private _requestManager: RequestManager;
@@ -180,7 +164,6 @@
     public async getApp(apiAppName: string): Promise<App> {
         const { appOwner, appName } = await this._adapter.parseApiAppName(apiAppName);
         const res: JsonResponse = await this._requestManager.get(urlEncode`/apps/${appOwner}/${appName}`);
-
         return res.body;
     }
 
@@ -399,99 +382,6 @@
         return filename;
     }
 
-<<<<<<< HEAD
-=======
-    private get(endpoint: string, expectResponseBody: boolean = true): Promise<JsonResponse> {
-        return this.makeApiRequest("get", endpoint, /*requestBody=*/ null, expectResponseBody, /*contentType=*/ null);
-    }
-
-    private post(endpoint: string, requestBody: string, expectResponseBody: boolean, contentType: string = "application/json;charset=UTF-8"): Promise<JsonResponse> {
-        return this.makeApiRequest("post", endpoint, requestBody, expectResponseBody, contentType);
-    }
-
-    private patch(endpoint: string, requestBody: string, expectResponseBody: boolean = false, contentType: string = "application/json;charset=UTF-8"): Promise<JsonResponse> {
-        return this.makeApiRequest("patch", endpoint, requestBody, expectResponseBody, contentType);
-    }
-
-    private del(endpoint: string, expectResponseBody: boolean = false): Promise<JsonResponse> {
-        return this.makeApiRequest("del", endpoint, /*requestBody=*/ null, expectResponseBody, /*contentType=*/ null);
-    }
-
-    private makeApiRequest(method: string, endpoint: string, requestBody: string, expectResponseBody: boolean, contentType: string): Promise<JsonResponse> {
-        return new Promise<JsonResponse>((resolve, reject) => {
-            var request: superagent.Request = (<any>superagent)[method](this._serverUrl + endpoint);
-            if (this._proxy) (<any>request).proxy(this._proxy);
-            this.attachCredentials(request);
-
-            if (requestBody) {
-                if (contentType) {
-                    request = request.set("Content-Type", contentType);
-                }
-
-                request = request.send(requestBody);
-            }
-
-            request.end((err: any, res: superagent.Response) => {
-                if (err) {
-                    reject(this.getCodePushError(err, res));
-                    return;
-                }
-
-                try {
-                    var body = JSON.parse(res.text);
-                } catch (err) {
-                }
-
-                if (res.ok) {
-                    if (expectResponseBody && !body) {
-                        reject(<CodePushError>{ message: `Could not parse response: ${res.text}`, statusCode: AccountManager.ERROR_INTERNAL_SERVER });
-                    } else {
-                        resolve(<JsonResponse>{
-                            headers: res.header,
-                            body: body
-                        });
-                    }
-                } else {
-                    if (body) {
-                        reject(<CodePushError>{ message: body.message, statusCode: this.getErrorStatus(err, res) });
-                    } else {
-                        reject(<CodePushError>{ message: res.text, statusCode: this.getErrorStatus(err, res) });
-                    }
-                }
-            });
-        });
-    }
-
-    private getCodePushError(error: any, response: superagent.Response): CodePushError {
-        if (error.syscall === "getaddrinfo") {
-            error.message = `Unable to connect to the CodePush server. Are you offline, or behind a firewall or proxy?\n(${error.message})`;
-        }
-
-        return {
-            message: this.getErrorMessage(error, response),
-            statusCode: this.getErrorStatus(error, response)
-        };
-    }
-
-    private getErrorStatus(error: any, response: superagent.Response): number {
-        return (error && error.status) || (response && response.status) || AccountManager.ERROR_GATEWAY_TIMEOUT;
-    }
-
-    private getErrorMessage(error: Error, response: superagent.Response): string {
-        return response && response.text ? response.text : error.message;
-    }
-
-    private attachCredentials(request: superagent.Request): void {
-        if (this._customHeaders) {
-            for (var headerName in this._customHeaders) {
-                request.set(headerName, this._customHeaders[headerName]);
-            }
-        }
-
-        request.set("x-api-token", `${this._accessKey}`);
-    }
-
->>>>>>> 011c4161
     // IIS and Azure web apps have this annoying behavior where %2F (URL encoded slashes) in the URL are URL decoded
     // BEFORE the requests reach node. That essentially means there's no good way to encode a "/" in the app name--
     // URL encoding will work when running locally but when running on Azure it gets decoded before express sees it,
